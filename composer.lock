--- conflicted
+++ resolved
@@ -4,12 +4,7 @@
         "Read more about it at https://getcomposer.org/doc/01-basic-usage.md#composer-lock-the-lock-file",
         "This file is @generated automatically"
     ],
-<<<<<<< HEAD
-    "content-hash": "abf21fa3ad9fd7daf7660b6ddd804e73",
-    "packages": [],
-=======
-    "hash": "4d6639d911543cab54622e3564f4b7e7",
-    "content-hash": "f3b80a1dbd2013060cda63b29dfbbaac",
+    "content-hash": "a3c5f402a3cf22a71d699212443f71f8",
     "packages": [
         {
             "name": "zendframework/zend-stdlib",
@@ -54,10 +49,9 @@
                 "stdlib",
                 "zf2"
             ],
-            "time": "2016-09-13 14:38:50"
+            "time": "2016-09-13T14:38:50+00:00"
         }
     ],
->>>>>>> e7886ca0
     "packages-dev": [
         {
             "name": "container-interop/container-interop",
@@ -87,41 +81,37 @@
                 "MIT"
             ],
             "description": "Promoting the interoperability of container objects (DIC, SL, etc.)",
-<<<<<<< HEAD
             "homepage": "https://github.com/container-interop/container-interop",
             "time": "2017-02-14T19:40:03+00:00"
-=======
-            "time": "2014-12-30 15:22:37"
->>>>>>> e7886ca0
         },
         {
             "name": "doctrine/instantiator",
-            "version": "1.0.5",
+            "version": "1.1.0",
             "source": {
                 "type": "git",
                 "url": "https://github.com/doctrine/instantiator.git",
-                "reference": "8e884e78f9f0eb1329e445619e04456e64d8051d"
-            },
-            "dist": {
-                "type": "zip",
-                "url": "https://api.github.com/repos/doctrine/instantiator/zipball/8e884e78f9f0eb1329e445619e04456e64d8051d",
-                "reference": "8e884e78f9f0eb1329e445619e04456e64d8051d",
-                "shasum": ""
-            },
-            "require": {
-                "php": ">=5.3,<8.0-DEV"
+                "reference": "185b8868aa9bf7159f5f953ed5afb2d7fcdc3bda"
+            },
+            "dist": {
+                "type": "zip",
+                "url": "https://api.github.com/repos/doctrine/instantiator/zipball/185b8868aa9bf7159f5f953ed5afb2d7fcdc3bda",
+                "reference": "185b8868aa9bf7159f5f953ed5afb2d7fcdc3bda",
+                "shasum": ""
+            },
+            "require": {
+                "php": "^7.1"
             },
             "require-dev": {
                 "athletic/athletic": "~0.1.8",
                 "ext-pdo": "*",
                 "ext-phar": "*",
-                "phpunit/phpunit": "~4.0",
-                "squizlabs/php_codesniffer": "~2.0"
-            },
-            "type": "library",
-            "extra": {
-                "branch-alias": {
-                    "dev-master": "1.0.x-dev"
+                "phpunit/phpunit": "^6.2.3",
+                "squizlabs/php_codesniffer": "^3.0.2"
+            },
+            "type": "library",
+            "extra": {
+                "branch-alias": {
+                    "dev-master": "1.2.x-dev"
                 }
             },
             "autoload": {
@@ -146,7 +136,7 @@
                 "constructor",
                 "instantiate"
             ],
-            "time": "2015-06-14 21:17:01"
+            "time": "2017-07-22T11:58:36+00:00"
         },
         {
             "name": "malukenho/docheader",
@@ -197,11 +187,7 @@
                 "code standard",
                 "license"
             ],
-<<<<<<< HEAD
             "time": "2017-05-03T05:22:55+00:00"
-=======
-            "time": "2016-11-17 16:46:05"
->>>>>>> e7886ca0
         },
         {
             "name": "mikey179/vfsStream",
@@ -247,45 +233,44 @@
             ],
             "description": "Virtual file system to mock the real file system in unit tests.",
             "homepage": "http://vfs.bovigo.org/",
-<<<<<<< HEAD
             "time": "2017-08-01T08:02:14+00:00"
-=======
-            "time": "2016-07-18 14:02:57"
->>>>>>> e7886ca0
         },
         {
             "name": "myclabs/deep-copy",
-            "version": "1.6.1",
+            "version": "1.7.0",
             "source": {
                 "type": "git",
                 "url": "https://github.com/myclabs/DeepCopy.git",
-                "reference": "8e6e04167378abf1ddb4d3522d8755c5fd90d102"
-            },
-            "dist": {
-                "type": "zip",
-                "url": "https://api.github.com/repos/myclabs/DeepCopy/zipball/8e6e04167378abf1ddb4d3522d8755c5fd90d102",
-                "reference": "8e6e04167378abf1ddb4d3522d8755c5fd90d102",
-                "shasum": ""
-            },
-            "require": {
-                "php": ">=5.4.0"
-            },
-            "require-dev": {
-                "doctrine/collections": "1.*",
-                "phpunit/phpunit": "~4.1"
+                "reference": "3b8a3a99ba1f6a3952ac2747d989303cbd6b7a3e"
+            },
+            "dist": {
+                "type": "zip",
+                "url": "https://api.github.com/repos/myclabs/DeepCopy/zipball/3b8a3a99ba1f6a3952ac2747d989303cbd6b7a3e",
+                "reference": "3b8a3a99ba1f6a3952ac2747d989303cbd6b7a3e",
+                "shasum": ""
+            },
+            "require": {
+                "php": "^5.6 || ^7.0"
+            },
+            "require-dev": {
+                "doctrine/collections": "^1.0",
+                "doctrine/common": "^2.6",
+                "phpunit/phpunit": "^4.1"
             },
             "type": "library",
             "autoload": {
                 "psr-4": {
                     "DeepCopy\\": "src/DeepCopy/"
-                }
+                },
+                "files": [
+                    "src/DeepCopy/deep_copy.php"
+                ]
             },
             "notification-url": "https://packagist.org/downloads/",
             "license": [
                 "MIT"
             ],
             "description": "Create deep copies (clones) of your objects",
-            "homepage": "https://github.com/myclabs/DeepCopy",
             "keywords": [
                 "clone",
                 "copy",
@@ -293,8 +278,7 @@
                 "object",
                 "object graph"
             ],
-<<<<<<< HEAD
-            "time": "2017-04-12T18:52:22+00:00"
+            "time": "2017-10-19T19:58:43+00:00"
         },
         {
             "name": "phar-io/manifest",
@@ -397,22 +381,19 @@
             ],
             "description": "Library for handling version information and constraints",
             "time": "2017-03-05T17:38:23+00:00"
-=======
-            "time": "2016-10-31 17:19:45"
->>>>>>> e7886ca0
         },
         {
             "name": "phpdocumentor/reflection-common",
-            "version": "1.0",
+            "version": "1.0.1",
             "source": {
                 "type": "git",
                 "url": "https://github.com/phpDocumentor/ReflectionCommon.git",
-                "reference": "144c307535e82c8fdcaacbcfc1d6d8eeb896687c"
-            },
-            "dist": {
-                "type": "zip",
-                "url": "https://api.github.com/repos/phpDocumentor/ReflectionCommon/zipball/144c307535e82c8fdcaacbcfc1d6d8eeb896687c",
-                "reference": "144c307535e82c8fdcaacbcfc1d6d8eeb896687c",
+                "reference": "21bdeb5f65d7ebf9f43b1b25d404f87deab5bfb6"
+            },
+            "dist": {
+                "type": "zip",
+                "url": "https://api.github.com/repos/phpDocumentor/ReflectionCommon/zipball/21bdeb5f65d7ebf9f43b1b25d404f87deab5bfb6",
+                "reference": "21bdeb5f65d7ebf9f43b1b25d404f87deab5bfb6",
                 "shasum": ""
             },
             "require": {
@@ -453,26 +434,26 @@
                 "reflection",
                 "static analysis"
             ],
-            "time": "2015-12-27 11:43:31"
+            "time": "2017-09-11T18:02:19+00:00"
         },
         {
             "name": "phpdocumentor/reflection-docblock",
-            "version": "3.2.2",
+            "version": "4.1.1",
             "source": {
                 "type": "git",
                 "url": "https://github.com/phpDocumentor/ReflectionDocBlock.git",
-                "reference": "4aada1f93c72c35e22fb1383b47fee43b8f1d157"
-            },
-            "dist": {
-                "type": "zip",
-                "url": "https://api.github.com/repos/phpDocumentor/ReflectionDocBlock/zipball/4aada1f93c72c35e22fb1383b47fee43b8f1d157",
-                "reference": "4aada1f93c72c35e22fb1383b47fee43b8f1d157",
-                "shasum": ""
-            },
-            "require": {
-                "php": ">=5.5",
+                "reference": "2d3d238c433cf69caeb4842e97a3223a116f94b2"
+            },
+            "dist": {
+                "type": "zip",
+                "url": "https://api.github.com/repos/phpDocumentor/ReflectionDocBlock/zipball/2d3d238c433cf69caeb4842e97a3223a116f94b2",
+                "reference": "2d3d238c433cf69caeb4842e97a3223a116f94b2",
+                "shasum": ""
+            },
+            "require": {
+                "php": "^7.0",
                 "phpdocumentor/reflection-common": "^1.0@dev",
-                "phpdocumentor/type-resolver": "^0.3.0",
+                "phpdocumentor/type-resolver": "^0.4.0",
                 "webmozart/assert": "^1.0"
             },
             "require-dev": {
@@ -498,24 +479,20 @@
                 }
             ],
             "description": "With this component, a library can provide support for annotations via DocBlocks or otherwise retrieve information that is embedded in a DocBlock.",
-<<<<<<< HEAD
-            "time": "2017-08-08T06:39:58+00:00"
-=======
-            "time": "2016-09-30 07:12:33"
->>>>>>> e7886ca0
+            "time": "2017-08-30T18:51:59+00:00"
         },
         {
             "name": "phpdocumentor/type-resolver",
-            "version": "0.3.0",
+            "version": "0.4.0",
             "source": {
                 "type": "git",
                 "url": "https://github.com/phpDocumentor/TypeResolver.git",
-                "reference": "fb3933512008d8162b3cdf9e18dba9309b7c3773"
-            },
-            "dist": {
-                "type": "zip",
-                "url": "https://api.github.com/repos/phpDocumentor/TypeResolver/zipball/fb3933512008d8162b3cdf9e18dba9309b7c3773",
-                "reference": "fb3933512008d8162b3cdf9e18dba9309b7c3773",
+                "reference": "9c977708995954784726e25d0cd1dddf4e65b0f7"
+            },
+            "dist": {
+                "type": "zip",
+                "url": "https://api.github.com/repos/phpDocumentor/TypeResolver/zipball/9c977708995954784726e25d0cd1dddf4e65b0f7",
+                "reference": "9c977708995954784726e25d0cd1dddf4e65b0f7",
                 "shasum": ""
             },
             "require": {
@@ -549,30 +526,26 @@
                     "email": "me@mikevanriel.com"
                 }
             ],
-<<<<<<< HEAD
-            "time": "2017-06-03T08:32:36+00:00"
-=======
-            "time": "2016-11-25 06:54:22"
->>>>>>> e7886ca0
+            "time": "2017-07-14T14:27:02+00:00"
         },
         {
             "name": "phpspec/prophecy",
-            "version": "v1.7.0",
+            "version": "v1.7.2",
             "source": {
                 "type": "git",
                 "url": "https://github.com/phpspec/prophecy.git",
-                "reference": "93d39f1f7f9326d746203c7c056f300f7f126073"
-            },
-            "dist": {
-                "type": "zip",
-                "url": "https://api.github.com/repos/phpspec/prophecy/zipball/93d39f1f7f9326d746203c7c056f300f7f126073",
-                "reference": "93d39f1f7f9326d746203c7c056f300f7f126073",
+                "reference": "c9b8c6088acd19d769d4cc0ffa60a9fe34344bd6"
+            },
+            "dist": {
+                "type": "zip",
+                "url": "https://api.github.com/repos/phpspec/prophecy/zipball/c9b8c6088acd19d769d4cc0ffa60a9fe34344bd6",
+                "reference": "c9b8c6088acd19d769d4cc0ffa60a9fe34344bd6",
                 "shasum": ""
             },
             "require": {
                 "doctrine/instantiator": "^1.0.2",
                 "php": "^5.3|^7.0",
-                "phpdocumentor/reflection-docblock": "^2.0|^3.0.2",
+                "phpdocumentor/reflection-docblock": "^2.0|^3.0.2|^4.0",
                 "sebastian/comparator": "^1.1|^2.0",
                 "sebastian/recursion-context": "^1.0|^2.0|^3.0"
             },
@@ -583,7 +556,7 @@
             "type": "library",
             "extra": {
                 "branch-alias": {
-                    "dev-master": "1.6.x-dev"
+                    "dev-master": "1.7.x-dev"
                 }
             },
             "autoload": {
@@ -616,24 +589,20 @@
                 "spy",
                 "stub"
             ],
-<<<<<<< HEAD
-            "time": "2017-03-02T20:05:34+00:00"
-=======
-            "time": "2016-11-21 14:58:47"
->>>>>>> e7886ca0
+            "time": "2017-09-04T11:05:03+00:00"
         },
         {
             "name": "phpunit/php-code-coverage",
-            "version": "5.2.2",
+            "version": "5.2.3",
             "source": {
                 "type": "git",
                 "url": "https://github.com/sebastianbergmann/php-code-coverage.git",
-                "reference": "8ed1902a57849e117b5651fc1a5c48110946c06b"
-            },
-            "dist": {
-                "type": "zip",
-                "url": "https://api.github.com/repos/sebastianbergmann/php-code-coverage/zipball/8ed1902a57849e117b5651fc1a5c48110946c06b",
-                "reference": "8ed1902a57849e117b5651fc1a5c48110946c06b",
+                "reference": "8e1d2397d8adf59a3f12b2878a3aaa66d1ab189d"
+            },
+            "dist": {
+                "type": "zip",
+                "url": "https://api.github.com/repos/sebastianbergmann/php-code-coverage/zipball/8e1d2397d8adf59a3f12b2878a3aaa66d1ab189d",
+                "reference": "8e1d2397d8adf59a3f12b2878a3aaa66d1ab189d",
                 "shasum": ""
             },
             "require": {
@@ -642,7 +611,7 @@
                 "php": "^7.0",
                 "phpunit/php-file-iterator": "^1.4.2",
                 "phpunit/php-text-template": "^1.2.1",
-                "phpunit/php-token-stream": "^1.4.11 || ^2.0",
+                "phpunit/php-token-stream": "^2.0",
                 "sebastian/code-unit-reverse-lookup": "^1.0.1",
                 "sebastian/environment": "^3.0",
                 "sebastian/version": "^2.0.1",
@@ -684,11 +653,7 @@
                 "testing",
                 "xunit"
             ],
-<<<<<<< HEAD
-            "time": "2017-08-03T12:40:43+00:00"
-=======
-            "time": "2016-11-28 16:00:31"
->>>>>>> e7886ca0
+            "time": "2017-11-03T13:47:33+00:00"
         },
         {
             "name": "phpunit/php-file-iterator",
@@ -735,7 +700,7 @@
                 "filesystem",
                 "iterator"
             ],
-            "time": "2016-10-03 07:40:28"
+            "time": "2016-10-03T07:40:28+00:00"
         },
         {
             "name": "phpunit/php-text-template",
@@ -776,7 +741,7 @@
             "keywords": [
                 "template"
             ],
-            "time": "2015-06-21 13:50:34"
+            "time": "2015-06-21T13:50:34+00:00"
         },
         {
             "name": "phpunit/php-timer",
@@ -825,11 +790,7 @@
             "keywords": [
                 "timer"
             ],
-<<<<<<< HEAD
             "time": "2017-02-26T11:10:40+00:00"
-=======
-            "time": "2016-05-12 18:03:57"
->>>>>>> e7886ca0
         },
         {
             "name": "phpunit/php-token-stream",
@@ -878,24 +839,20 @@
             "keywords": [
                 "tokenizer"
             ],
-<<<<<<< HEAD
             "time": "2017-08-20T05:47:52+00:00"
-=======
-            "time": "2016-11-15 14:06:22"
->>>>>>> e7886ca0
         },
         {
             "name": "phpunit/phpunit",
-            "version": "6.3.0",
+            "version": "6.4.3",
             "source": {
                 "type": "git",
                 "url": "https://github.com/sebastianbergmann/phpunit.git",
-                "reference": "9501bab711403a1ab5b8378a8adb4ec3db3debdb"
-            },
-            "dist": {
-                "type": "zip",
-                "url": "https://api.github.com/repos/sebastianbergmann/phpunit/zipball/9501bab711403a1ab5b8378a8adb4ec3db3debdb",
-                "reference": "9501bab711403a1ab5b8378a8adb4ec3db3debdb",
+                "reference": "06b28548fd2b4a20c3cd6e247dc86331a7d4db13"
+            },
+            "dist": {
+                "type": "zip",
+                "url": "https://api.github.com/repos/sebastianbergmann/phpunit/zipball/06b28548fd2b4a20c3cd6e247dc86331a7d4db13",
+                "reference": "06b28548fd2b4a20c3cd6e247dc86331a7d4db13",
                 "shasum": ""
             },
             "require": {
@@ -940,7 +897,7 @@
             "type": "library",
             "extra": {
                 "branch-alias": {
-                    "dev-master": "6.3.x-dev"
+                    "dev-master": "6.4.x-dev"
                 }
             },
             "autoload": {
@@ -966,11 +923,7 @@
                 "testing",
                 "xunit"
             ],
-<<<<<<< HEAD
-            "time": "2017-08-04T05:20:39+00:00"
-=======
-            "time": "2016-12-03 08:33:00"
->>>>>>> e7886ca0
+            "time": "2017-10-16T13:18:59+00:00"
         },
         {
             "name": "phpunit/phpunit-mock-objects",
@@ -1029,7 +982,6 @@
                 "mock",
                 "xunit"
             ],
-<<<<<<< HEAD
             "time": "2017-08-03T14:08:16+00:00"
         },
         {
@@ -1080,9 +1032,6 @@
                 "psr"
             ],
             "time": "2017-02-14T16:28:37+00:00"
-=======
-            "time": "2016-11-27 07:52:03"
->>>>>>> e7886ca0
         },
         {
             "name": "psr/log",
@@ -1129,7 +1078,7 @@
                 "psr",
                 "psr-3"
             ],
-            "time": "2016-10-10 12:19:37"
+            "time": "2016-10-10T12:19:37+00:00"
         },
         {
             "name": "sebastian/code-unit-reverse-lookup",
@@ -1174,38 +1123,34 @@
             ],
             "description": "Looks up which function or method a line of code belongs to",
             "homepage": "https://github.com/sebastianbergmann/code-unit-reverse-lookup/",
-<<<<<<< HEAD
             "time": "2017-03-04T06:30:41+00:00"
-=======
-            "time": "2016-02-13 06:45:14"
->>>>>>> e7886ca0
         },
         {
             "name": "sebastian/comparator",
-            "version": "2.0.2",
+            "version": "2.1.0",
             "source": {
                 "type": "git",
                 "url": "https://github.com/sebastianbergmann/comparator.git",
-                "reference": "ae068fede81d06e7bb9bb46a367210a3d3e1fe6a"
-            },
-            "dist": {
-                "type": "zip",
-                "url": "https://api.github.com/repos/sebastianbergmann/comparator/zipball/ae068fede81d06e7bb9bb46a367210a3d3e1fe6a",
-                "reference": "ae068fede81d06e7bb9bb46a367210a3d3e1fe6a",
+                "reference": "1174d9018191e93cb9d719edec01257fc05f8158"
+            },
+            "dist": {
+                "type": "zip",
+                "url": "https://api.github.com/repos/sebastianbergmann/comparator/zipball/1174d9018191e93cb9d719edec01257fc05f8158",
+                "reference": "1174d9018191e93cb9d719edec01257fc05f8158",
                 "shasum": ""
             },
             "require": {
                 "php": "^7.0",
                 "sebastian/diff": "^2.0",
-                "sebastian/exporter": "^3.0"
-            },
-            "require-dev": {
-                "phpunit/phpunit": "^6.0"
-            },
-            "type": "library",
-            "extra": {
-                "branch-alias": {
-                    "dev-master": "2.0.x-dev"
+                "sebastian/exporter": "^3.1"
+            },
+            "require-dev": {
+                "phpunit/phpunit": "^6.4"
+            },
+            "type": "library",
+            "extra": {
+                "branch-alias": {
+                    "dev-master": "2.1.x-dev"
                 }
             },
             "autoload": {
@@ -1236,17 +1181,13 @@
                 }
             ],
             "description": "Provides the functionality to compare PHP values for equality",
-            "homepage": "http://www.github.com/sebastianbergmann/comparator",
+            "homepage": "https://github.com/sebastianbergmann/comparator",
             "keywords": [
                 "comparator",
                 "compare",
                 "equality"
             ],
-<<<<<<< HEAD
-            "time": "2017-08-03T07:14:59+00:00"
-=======
-            "time": "2016-11-19 09:18:40"
->>>>>>> e7886ca0
+            "time": "2017-11-03T07:16:52+00:00"
         },
         {
             "name": "sebastian/diff",
@@ -1298,11 +1239,7 @@
             "keywords": [
                 "diff"
             ],
-<<<<<<< HEAD
             "time": "2017-08-03T08:09:46+00:00"
-=======
-            "time": "2015-12-08 07:14:41"
->>>>>>> e7886ca0
         },
         {
             "name": "sebastian/environment",
@@ -1352,11 +1289,7 @@
                 "environment",
                 "hhvm"
             ],
-<<<<<<< HEAD
             "time": "2017-07-01T08:51:00+00:00"
-=======
-            "time": "2016-11-26 07:53:53"
->>>>>>> e7886ca0
         },
         {
             "name": "sebastian/exporter",
@@ -1423,11 +1356,7 @@
                 "export",
                 "exporter"
             ],
-<<<<<<< HEAD
             "time": "2017-04-03T13:19:02+00:00"
-=======
-            "time": "2016-11-19 08:54:04"
->>>>>>> e7886ca0
         },
         {
             "name": "sebastian/global-state",
@@ -1478,11 +1407,7 @@
             "keywords": [
                 "global state"
             ],
-<<<<<<< HEAD
             "time": "2017-04-27T15:39:26+00:00"
-=======
-            "time": "2015-10-12 03:26:01"
->>>>>>> e7886ca0
         },
         {
             "name": "sebastian/object-enumerator",
@@ -1529,7 +1454,6 @@
             ],
             "description": "Traverses array structures and object graphs to enumerate all referenced objects",
             "homepage": "https://github.com/sebastianbergmann/object-enumerator/",
-<<<<<<< HEAD
             "time": "2017-08-03T12:35:26+00:00"
         },
         {
@@ -1576,9 +1500,6 @@
             "description": "Allows reflection of object attributes, including inherited and non-public ones",
             "homepage": "https://github.com/sebastianbergmann/object-reflector/",
             "time": "2017-03-29T09:07:27+00:00"
-=======
-            "time": "2016-11-19 07:35:10"
->>>>>>> e7886ca0
         },
         {
             "name": "sebastian/recursion-context",
@@ -1631,11 +1552,7 @@
             ],
             "description": "Provides functionality to recursively process PHP variables",
             "homepage": "http://www.github.com/sebastianbergmann/recursion-context",
-<<<<<<< HEAD
             "time": "2017-03-03T06:23:57+00:00"
-=======
-            "time": "2016-11-19 07:33:16"
->>>>>>> e7886ca0
         },
         {
             "name": "sebastian/resource-operations",
@@ -1677,7 +1594,7 @@
             ],
             "description": "Provides a list of PHP built-in functions that operate on resources",
             "homepage": "https://www.github.com/sebastianbergmann/resource-operations",
-            "time": "2015-07-28 20:34:47"
+            "time": "2015-07-28T20:34:47+00:00"
         },
         {
             "name": "sebastian/version",
@@ -1720,7 +1637,7 @@
             ],
             "description": "Library that helps with managing the version number of Git-hosted PHP projects",
             "homepage": "https://github.com/sebastianbergmann/version",
-            "time": "2016-10-03 07:35:21"
+            "time": "2016-10-03T07:35:21+00:00"
         },
         {
             "name": "squizlabs/php_codesniffer",
@@ -1798,28 +1715,24 @@
                 "phpcs",
                 "standards"
             ],
-<<<<<<< HEAD
             "time": "2017-05-22T02:43:20+00:00"
-=======
-            "time": "2016-11-30 04:02:31"
->>>>>>> e7886ca0
         },
         {
             "name": "symfony/console",
-            "version": "v3.3.6",
+            "version": "v3.3.10",
             "source": {
                 "type": "git",
                 "url": "https://github.com/symfony/console.git",
-                "reference": "b0878233cb5c4391347e5495089c7af11b8e6201"
-            },
-            "dist": {
-                "type": "zip",
-                "url": "https://api.github.com/repos/symfony/console/zipball/b0878233cb5c4391347e5495089c7af11b8e6201",
-                "reference": "b0878233cb5c4391347e5495089c7af11b8e6201",
-                "shasum": ""
-            },
-            "require": {
-                "php": ">=5.5.9",
+                "reference": "116bc56e45a8e5572e51eb43ab58c769a352366c"
+            },
+            "dist": {
+                "type": "zip",
+                "url": "https://api.github.com/repos/symfony/console/zipball/116bc56e45a8e5572e51eb43ab58c769a352366c",
+                "reference": "116bc56e45a8e5572e51eb43ab58c769a352366c",
+                "shasum": ""
+            },
+            "require": {
+                "php": "^5.5.9|>=7.0.8",
                 "symfony/debug": "~2.8|~3.0",
                 "symfony/polyfill-mbstring": "~1.0"
             },
@@ -1832,7 +1745,6 @@
                 "symfony/dependency-injection": "~3.3",
                 "symfony/event-dispatcher": "~2.8|~3.0",
                 "symfony/filesystem": "~2.8|~3.0",
-                "symfony/http-kernel": "~2.8|~3.0",
                 "symfony/process": "~2.8|~3.0"
             },
             "suggest": {
@@ -1871,28 +1783,24 @@
             ],
             "description": "Symfony Console Component",
             "homepage": "https://symfony.com",
-<<<<<<< HEAD
-            "time": "2017-07-29T21:27:59+00:00"
-=======
-            "time": "2016-11-16 22:18:16"
->>>>>>> e7886ca0
+            "time": "2017-10-02T06:42:24+00:00"
         },
         {
             "name": "symfony/debug",
-            "version": "v3.3.6",
+            "version": "v3.3.10",
             "source": {
                 "type": "git",
                 "url": "https://github.com/symfony/debug.git",
-                "reference": "7c13ae8ce1e2adbbd574fc39de7be498e1284e13"
-            },
-            "dist": {
-                "type": "zip",
-                "url": "https://api.github.com/repos/symfony/debug/zipball/7c13ae8ce1e2adbbd574fc39de7be498e1284e13",
-                "reference": "7c13ae8ce1e2adbbd574fc39de7be498e1284e13",
-                "shasum": ""
-            },
-            "require": {
-                "php": ">=5.5.9",
+                "reference": "eb95d9ce8f18dcc1b3dfff00cb624c402be78ffd"
+            },
+            "dist": {
+                "type": "zip",
+                "url": "https://api.github.com/repos/symfony/debug/zipball/eb95d9ce8f18dcc1b3dfff00cb624c402be78ffd",
+                "reference": "eb95d9ce8f18dcc1b3dfff00cb624c402be78ffd",
+                "shasum": ""
+            },
+            "require": {
+                "php": "^5.5.9|>=7.0.8",
                 "psr/log": "~1.0"
             },
             "conflict": {
@@ -1931,28 +1839,24 @@
             ],
             "description": "Symfony Debug Component",
             "homepage": "https://symfony.com",
-<<<<<<< HEAD
-            "time": "2017-07-28T15:27:31+00:00"
-=======
-            "time": "2016-11-16 22:18:16"
->>>>>>> e7886ca0
+            "time": "2017-10-02T06:42:24+00:00"
         },
         {
             "name": "symfony/finder",
-            "version": "v3.3.6",
+            "version": "v3.3.10",
             "source": {
                 "type": "git",
                 "url": "https://github.com/symfony/finder.git",
-                "reference": "baea7f66d30854ad32988c11a09d7ffd485810c4"
-            },
-            "dist": {
-                "type": "zip",
-                "url": "https://api.github.com/repos/symfony/finder/zipball/baea7f66d30854ad32988c11a09d7ffd485810c4",
-                "reference": "baea7f66d30854ad32988c11a09d7ffd485810c4",
-                "shasum": ""
-            },
-            "require": {
-                "php": ">=5.5.9"
+                "reference": "773e19a491d97926f236942484cb541560ce862d"
+            },
+            "dist": {
+                "type": "zip",
+                "url": "https://api.github.com/repos/symfony/finder/zipball/773e19a491d97926f236942484cb541560ce862d",
+                "reference": "773e19a491d97926f236942484cb541560ce862d",
+                "shasum": ""
+            },
+            "require": {
+                "php": "^5.5.9|>=7.0.8"
             },
             "type": "library",
             "extra": {
@@ -1984,24 +1888,20 @@
             ],
             "description": "Symfony Finder Component",
             "homepage": "https://symfony.com",
-<<<<<<< HEAD
-            "time": "2017-06-01T21:01:25+00:00"
-=======
-            "time": "2016-11-03 08:11:03"
->>>>>>> e7886ca0
+            "time": "2017-10-02T06:42:24+00:00"
         },
         {
             "name": "symfony/polyfill-mbstring",
-            "version": "v1.5.0",
+            "version": "v1.6.0",
             "source": {
                 "type": "git",
                 "url": "https://github.com/symfony/polyfill-mbstring.git",
-                "reference": "7c8fae0ac1d216eb54349e6a8baa57d515fe8803"
-            },
-            "dist": {
-                "type": "zip",
-                "url": "https://api.github.com/repos/symfony/polyfill-mbstring/zipball/7c8fae0ac1d216eb54349e6a8baa57d515fe8803",
-                "reference": "7c8fae0ac1d216eb54349e6a8baa57d515fe8803",
+                "reference": "2ec8b39c38cb16674bbf3fea2b6ce5bf117e1296"
+            },
+            "dist": {
+                "type": "zip",
+                "url": "https://api.github.com/repos/symfony/polyfill-mbstring/zipball/2ec8b39c38cb16674bbf3fea2b6ce5bf117e1296",
+                "reference": "2ec8b39c38cb16674bbf3fea2b6ce5bf117e1296",
                 "shasum": ""
             },
             "require": {
@@ -2013,7 +1913,7 @@
             "type": "library",
             "extra": {
                 "branch-alias": {
-                    "dev-master": "1.5-dev"
+                    "dev-master": "1.6-dev"
                 }
             },
             "autoload": {
@@ -2047,11 +1947,7 @@
                 "portable",
                 "shim"
             ],
-<<<<<<< HEAD
-            "time": "2017-06-14T15:44:48+00:00"
-=======
-            "time": "2016-11-14 01:06:16"
->>>>>>> e7886ca0
+            "time": "2017-10-11T12:05:26+00:00"
         },
         {
             "name": "theseer/tokenizer",
@@ -2090,14 +1986,8 @@
                     "role": "Developer"
                 }
             ],
-<<<<<<< HEAD
             "description": "A small library for converting tokenized PHP source code into XML and potentially other formats",
             "time": "2017-04-07T12:08:54+00:00"
-=======
-            "description": "Symfony Yaml Component",
-            "homepage": "https://symfony.com",
-            "time": "2016-11-18 21:17:59"
->>>>>>> e7886ca0
         },
         {
             "name": "webmozart/assert",
@@ -2147,7 +2037,7 @@
                 "check",
                 "validate"
             ],
-            "time": "2016-11-23 20:04:58"
+            "time": "2016-11-23T20:04:58+00:00"
         },
         {
             "name": "zendframework/zend-coding-standard",
@@ -2176,7 +2066,7 @@
                 "Coding Standard",
                 "zf"
             ],
-            "time": "2016-11-09 21:30:43"
+            "time": "2016-11-09T21:30:43+00:00"
         },
         {
             "name": "zendframework/zend-config",
@@ -2236,11 +2126,7 @@
                 "config",
                 "zf2"
             ],
-<<<<<<< HEAD
             "time": "2017-02-22T14:31:10+00:00"
-=======
-            "time": "2016-02-04 23:01:10"
->>>>>>> e7886ca0
         },
         {
             "name": "zendframework/zend-servicemanager",
@@ -2303,56 +2189,7 @@
                 "servicemanager",
                 "zf"
             ],
-<<<<<<< HEAD
             "time": "2017-03-01T22:08:02+00:00"
-        },
-        {
-            "name": "zendframework/zend-stdlib",
-            "version": "3.1.0",
-            "source": {
-                "type": "git",
-                "url": "https://github.com/zendframework/zend-stdlib.git",
-                "reference": "debedcfc373a293f9250cc9aa03cf121428c8e78"
-            },
-            "dist": {
-                "type": "zip",
-                "url": "https://api.github.com/repos/zendframework/zend-stdlib/zipball/debedcfc373a293f9250cc9aa03cf121428c8e78",
-                "reference": "debedcfc373a293f9250cc9aa03cf121428c8e78",
-                "shasum": ""
-            },
-            "require": {
-                "php": "^5.6 || ^7.0"
-            },
-            "require-dev": {
-                "athletic/athletic": "~0.1",
-                "phpunit/phpunit": "~4.0",
-                "squizlabs/php_codesniffer": "^2.6.2"
-            },
-            "type": "library",
-            "extra": {
-                "branch-alias": {
-                    "dev-master": "3.1-dev",
-                    "dev-develop": "3.2-dev"
-                }
-            },
-            "autoload": {
-                "psr-4": {
-                    "Zend\\Stdlib\\": "src/"
-                }
-            },
-            "notification-url": "https://packagist.org/downloads/",
-            "license": [
-                "BSD-3-Clause"
-            ],
-            "homepage": "https://github.com/zendframework/zend-stdlib",
-            "keywords": [
-                "stdlib",
-                "zf2"
-            ],
-            "time": "2016-09-13T14:38:50+00:00"
-=======
-            "time": "2016-07-15 14:59:51"
->>>>>>> e7886ca0
         }
     ],
     "aliases": [],
@@ -2363,8 +2200,5 @@
     "platform": {
         "php": "^5.6 || ^7.0"
     },
-    "platform-dev": [],
-    "platform-overrides": {
-        "php": "7.0"
-    }
+    "platform-dev": []
 }