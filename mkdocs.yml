--- conflicted
+++ resolved
@@ -8,11 +8,7 @@
     - 'Post Processors': config-post-processors.md
     - Caching: caching.md
 site_description: 'Lightweight library for collecting and merging configuration from different sources.'
-<<<<<<< HEAD
-repo_url: 'https://github.com/laminas/laminas-config-aggregator'
-=======
 repo_url: 'https://github.com/laminas/laminas-config-aggregator'
 extra:
     project: Components
-    project_url: 'https://docs.laminas.dev'
->>>>>>> 15257de9
+    project_url: 'https://docs.laminas.dev'