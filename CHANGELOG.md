# Changelog

All notable changes to this project will be documented in this file, in reverse chronological order by release.

<<<<<<< HEAD
## 1.1.0 - TBD
=======
## 1.0.2 - TBD
>>>>>>> d1dca43b

### Added

- Nothing.

### Changed

- Nothing.

### Deprecated

- Nothing.

### Removed

- Nothing.

### Fixed

- Nothing.

## 1.0.1 - 2017-11-06

### Added

- Nothing.

### Deprecated

- Nothing.

### Removed

- Nothing.

### Fixed

- [#14](https://github.com/zendframework/zend-config-aggregator/pull/14) fixes
  how file globbing of configuration files works on FreeBSD and IBM i Series
  systems. It does so by adding a dependency on zend-stdlib, which provides a
  glob compatibility layer.

## 1.0.0 - 2017-04-24

### Added

- [#7](https://github.com/zendframework/zend-config-aggregator/pull/7) adds
  online documentation at https://docs.zendframework.com/zend-config-aggregator/

### Deprecated

- Nothing.

### Removed

- Nothing.

### Fixed

- Nothing.

## 0.2.1 - 2017-04-23

### Added

- [#3](https://github.com/zendframework/zend-config-aggregator/pull/3) added
  zend-config ^3.0 support

### Deprecated

- Nothing.

### Removed

- Nothing.

### Fixed

- Nothing.

## 0.2.0 - 2017-01-11

### Added

- [#2](https://github.com/zendframework/zend-config-aggregator/pull/2) adds a
  new `ArrayProvider`, which accepts an array to its constructor, and returns
  it when invoked. This can be used to provide in-line array configuration when
  feeding the `ConfigAggregator` instance.

### Deprecated

- Nothing.

### Removed

- Nothing.

### Fixed

- Nothing.

## 0.1.0 - 2016-12-08

Initial release.

Based on the 0.4.0 version of [mtymek/expressive-config-manager](https://github.com/mtymek/expressive-config-manager),
this version renames the namespace from `Zend\Expressive\ConfigManager` to
`Zend\ConfigAggregator`, and renames the `ConfigManager` class to
`ConfigAggregator`. All other functionality remains the same.<|MERGE_RESOLUTION|>--- conflicted
+++ resolved
@@ -2,11 +2,29 @@
 
 All notable changes to this project will be documented in this file, in reverse chronological order by release.
 
-<<<<<<< HEAD
 ## 1.1.0 - TBD
-=======
+
+### Added
+
+- Nothing.
+
+### Changed
+
+- Nothing.
+
+### Deprecated
+
+- Nothing.
+
+### Removed
+
+- Nothing.
+
+### Fixed
+
+- Nothing.
+
 ## 1.0.2 - TBD
->>>>>>> d1dca43b
 
 ### Added
 
