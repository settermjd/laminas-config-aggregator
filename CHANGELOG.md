--- conflicted
+++ resolved
@@ -2,7 +2,6 @@
 
 All notable changes to this project will be documented in this file, in reverse chronological order by release.
 
-<<<<<<< HEAD
 ## 1.3.0 - TBD
 
 ### Added
@@ -25,10 +24,7 @@
 
 - Nothing.
 
-## 1.2.2 - TBD
-=======
 ## 1.2.2 - 2020-03-29
->>>>>>> 86ffd2d7
 
 ### Added
 
